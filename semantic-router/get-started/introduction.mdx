--- conflicted
+++ resolved
@@ -20,11 +20,7 @@
 
 ## Version 0.1 Released
 
-<<<<<<< HEAD
-Semantic Router v0.1 is now available! If you're migrating from an earlier version, please see our [migration guide](essentials/migration-to-v1.md).
-=======
 Semantic Router v0.1 is now available! If you're migrating from an earlier version, please see our [migration guide](../user-guide/guides/migration-to-v1).
->>>>>>> 9085677a
 
 ## Getting Started
 
